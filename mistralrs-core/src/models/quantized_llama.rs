#![allow(clippy::cast_possible_truncation, clippy::cast_precision_loss)]

use candle_core::quantized::QMatMul;
use candle_core::quantized::{ggml_file, gguf_file};
use candle_core::{DType, Device, Result, Tensor};
use candle_nn::{Embedding, Module, RotaryEmbedding};

use crate::device_map::DeviceMapper;
use crate::layers::{CausalMasker, QRmsNorm};
use crate::pipeline::extract_logits;
use crate::DeviceMapMetadata;

use super::{repeat_kv, verify_sanity_gguf, Cache};

const MAX_SEQ_LEN: u32 = 4096;

fn quantized_mat_mul(xs: &Tensor, w: &QMatMul, via_f16: bool) -> Result<Tensor> {
    if via_f16 {
        w.forward_via_f16(xs)
    } else {
        w.forward(xs)
    }
}

#[derive(Debug, Clone)]
struct Mlp {
    feed_forward_w1: QMatMul,
    feed_forward_w2: QMatMul,
    feed_forward_w3: QMatMul,
}

impl Mlp {
    fn forward(&self, xs: &Tensor, via_f16: bool) -> Result<Tensor> {
        let w1 = quantized_mat_mul(xs, &self.feed_forward_w1, via_f16)?;
        let w3 = quantized_mat_mul(xs, &self.feed_forward_w3, via_f16)?;
        let y = &(candle_nn::ops::silu(&w1)? * w3)?;
        quantized_mat_mul(y, &self.feed_forward_w2, via_f16)
    }
}

#[derive(Debug, Clone)]
enum MlpOrMoe {
    Mlp(Mlp),
    MoE {
        n_expert_used: usize,
        feed_forward_gate_inp: QMatMul,
        experts: Vec<Mlp>,
    },
}

impl MlpOrMoe {
    fn forward(&self, xs: &Tensor, via_f16: bool) -> Result<Tensor> {
        match self {
            Self::MoE {
                feed_forward_gate_inp,
                experts,
                n_expert_used,
            } => {
                let (b_size, seq_len, hidden_dim) = xs.dims3()?;
                let xs = xs.reshape(((), hidden_dim))?;
                let router_logits = feed_forward_gate_inp.forward(&xs)?;
                let routing_weights = candle_nn::ops::softmax_last_dim(&router_logits)?;

                // In order to extract topk, we extract the data from the tensor and manipulate it
                // directly. Maybe we will want to use some custom ops instead at some point.
                let routing_weights = routing_weights.to_dtype(DType::F32)?.to_vec2::<f32>()?;

                // routing_weights, selected_experts = torch.topk(routing_weights, self.top_k, dim=-1)
                // top_x contains the row indexes to evaluate for each expert.
                let mut top_x = vec![vec![]; experts.len()];
                let mut selected_rws = vec![vec![]; experts.len()];
                for (row_idx, rw) in routing_weights.iter().enumerate() {
                    let mut dst = (0..rw.len() as u32).collect::<Vec<u32>>();
                    dst.sort_by(|&i, &j| rw[j as usize].total_cmp(&rw[i as usize]));
                    let mut sum_routing_weights = 0f32;
                    for &expert_idx in dst.iter().take(*n_expert_used) {
                        let expert_idx = expert_idx as usize;
                        let routing_weight = rw[expert_idx];
                        sum_routing_weights += routing_weight;
                        top_x[expert_idx].push(row_idx as u32);
                    }
                    for &expert_idx in dst.iter().take(*n_expert_used) {
                        let expert_idx = expert_idx as usize;
                        let routing_weight = rw[expert_idx];
                        selected_rws[expert_idx].push(routing_weight / sum_routing_weights)
                    }
                }

                // routing_weights /= routing_weights.sum(dim=-1, keepdim=True)
                // expert_mask = torch.nn.functional.one_hot(selected_experts, num_classes=self.num_experts).permute(2, 1, 0)

                let mut ys = xs.zeros_like()?;
                for (expert_idx, expert_layer) in experts.iter().enumerate() {
                    let top_x = &top_x[expert_idx];
                    if top_x.is_empty() {
                        continue;
                    }
                    let top_x = Tensor::new(top_x.as_slice(), xs.device())?;
                    let selected_rws =
                        Tensor::new(selected_rws[expert_idx].as_slice(), xs.device())?
                            .reshape(((), 1))?;
                    // Index the correct hidden states and compute the expert hidden state for
                    // the current expert. We need to make sure to multiply the output hidden
                    // states by `routing_weights` on the corresponding tokens (top-1 and top-2)
                    let current_state = xs.index_select(&top_x, 0)?.reshape(((), hidden_dim))?;
                    // current_hidden_states = expert_layer(current_state, routing_weights[top_x_list, idx_list, None])
                    let current_hidden_states = expert_layer.forward(&current_state, via_f16)?;
                    let current_hidden_states =
                        current_hidden_states.broadcast_mul(&selected_rws)?;
                    ys = ys.index_add(&top_x, &current_hidden_states, 0)?;
                }

                let ys = ys.reshape((b_size, seq_len, hidden_dim))?;
                Ok(ys)
            }
            Self::Mlp(mlp) => mlp.forward(xs, via_f16),
        }
    }
}

#[derive(Debug, Clone)]
struct LayerWeights {
    attention_wq: QMatMul,
    attention_wk: QMatMul,
    attention_wv: QMatMul,
    attention_wo: QMatMul,
    attention_norm: QRmsNorm,
    mlp_or_moe: MlpOrMoe,
    ffn_norm: QRmsNorm,
    n_head: usize,
    n_kv_head: usize,
    head_dim: usize,
    rotary: RotaryEmbedding,
    neg_inf: Tensor,
}

impl LayerWeights {
    fn forward_attn(
        &mut self,
        x: &Tensor,
        mask: &Option<Tensor>,
        start_offsets: &[usize],
        start_offsets_kernel: Tensor,
        kv_cache: &mut Option<(Tensor, Tensor)>,
        via_f16: bool,
    ) -> Result<Tensor> {
        let (b_sz, seq_len, n_embd) = x.dims3()?;

        let q = quantized_mat_mul(x, &self.attention_wq, via_f16)?;
        let k = quantized_mat_mul(x, &self.attention_wk, via_f16)?;
        let v = quantized_mat_mul(x, &self.attention_wv, via_f16)?;

        let mut q = q.reshape((b_sz * seq_len, self.n_head, self.head_dim))?;
        let mut k = k.reshape((b_sz * seq_len, self.n_kv_head, self.head_dim))?;
        let v = v
            .reshape((b_sz, seq_len, self.n_kv_head, self.head_dim))?
            .transpose(1, 2)?;

        self.rotary
            .forward(start_offsets, &start_offsets_kernel, &mut q, &mut k, b_sz)?;

        if q.rank() == 3 {
            q = q
                .reshape((b_sz, seq_len, self.n_head, self.head_dim))?
                .transpose(1, 2)?
                .contiguous()?;
            k = k
                .reshape((b_sz, seq_len, self.n_kv_head, self.head_dim))?
                .transpose(1, 2)?;
        }

        let (k, v) = match &*kv_cache {
            None => (k, v),
            Some((k_cache, v_cache)) => {
                let k = candle_nn::ops::kvconcat(k_cache, &k, 2)?.contiguous()?;
                let v = candle_nn::ops::kvconcat(v_cache, &v, 2)?.contiguous()?;
                (k, v)
            }
        };
        *kv_cache = Some((k.clone(), v.clone()));

        let k = repeat_kv(k, self.n_head / self.n_kv_head)?;
        let v = repeat_kv(v, self.n_head / self.n_kv_head)?;
        let att = if via_f16 {
            let mm = q
                .to_dtype(DType::F16)?
                .matmul(&k.to_dtype(DType::F16)?.t()?)?;

            ((mm / (self.head_dim as f64).sqrt())?).to_dtype(DType::F32)?
        } else {
            let k = k.contiguous()?;
            (q.contiguous()?.matmul(&k.t()?.contiguous()?)? / (self.head_dim as f64).sqrt())?
        };

<<<<<<< HEAD
        let att = match mask {
            None => att,
            Some(mask) => {
                let mask = mask.broadcast_as(att.shape())?;
                masked_fill(&att, &mask, &self.neg_inf)?
            }
        };
=======
        let att = (q.contiguous()?.matmul(&k.t()?.contiguous()?)? / (self.head_dim as f64).sqrt())?;
        let att = CausalMasker.apply_mask(mask, att, &self.neg_inf)?;
>>>>>>> 01318c1f
        let att = candle_nn::ops::softmax_last_dim(&att)?;
        // Convert to contiguous as matmul doesn't support strided vs for now.
        let y = if via_f16 {
            att.to_dtype(DType::F16)?
                .matmul(&v.to_dtype(DType::F16)?)?
                .to_dtype(DType::F32)?
        } else {
            att.matmul(&v.contiguous()?)?
        };

        let y = y.transpose(1, 2)?.reshape(&[b_sz, seq_len, n_embd])?;
        let y = quantized_mat_mul(&y, &self.attention_wo, via_f16)?;
        Ok(y)
    }
}

#[derive(Debug)]
pub struct ModelWeights {
    tok_embeddings: Embedding,
    layers: Vec<LayerWeights>,
    norm: QRmsNorm,
    output: QMatMul,
    pub device: Device,
    pub cache: Cache,
    pub max_seq_len: usize,
    mapper: Option<Box<dyn DeviceMapper + Send + Sync>>,
}

impl ModelWeights {
    pub fn from_ggml(mut ct: ggml_file::Content, gqa: usize) -> Result<Self> {
        let head_dim = (ct.hparams.n_embd / ct.hparams.n_head) as usize;
        let rotary = RotaryEmbedding::new_partial(
            10000.,
            head_dim,
            ct.hparams.n_rot as usize,
            MAX_SEQ_LEN as usize,
            &ct.device,
            false,
            DType::F32,
        )?;
        let neg_inf = Tensor::new(f32::NEG_INFINITY, &ct.device)?;
        let tok_embeddings = ct.remove("tok_embeddings.weight")?;
        let tok_embeddings = tok_embeddings.dequantize(&ct.device)?;
        let norm = QRmsNorm::new(ct.remove("norm.weight")?, 1e-5)?;
        let output = ct.remove("output.weight")?;
        let mut layers = Vec::with_capacity(ct.hparams.n_layer as usize);
        for layer_idx in 0..ct.hparams.n_layer {
            let prefix = format!("layers.{layer_idx}");
            let attention_wq = ct.remove(&format!("{prefix}.attention.wq.weight"))?;
            let attention_wk = ct.remove(&format!("{prefix}.attention.wk.weight"))?;
            let attention_wv = ct.remove(&format!("{prefix}.attention.wv.weight"))?;
            let attention_wo = ct.remove(&format!("{prefix}.attention.wo.weight"))?;
            let mlp_or_moe = {
                let feed_forward_w1 = ct.remove(&format!("{prefix}.feed_forward.w1.weight"))?;
                let feed_forward_w2 = ct.remove(&format!("{prefix}.feed_forward.w2.weight"))?;
                let feed_forward_w3 = ct.remove(&format!("{prefix}.feed_forward.w3.weight"))?;
                MlpOrMoe::Mlp(Mlp {
                    feed_forward_w1: QMatMul::from_qtensor(feed_forward_w1)?,
                    feed_forward_w2: QMatMul::from_qtensor(feed_forward_w2)?,
                    feed_forward_w3: QMatMul::from_qtensor(feed_forward_w3)?,
                })
            };
            let attention_norm = ct.remove(&format!("{prefix}.attention_norm.weight"))?;
            let ffn_norm = ct.remove(&format!("{prefix}.ffn_norm.weight"))?;
            layers.push(LayerWeights {
                attention_wq: QMatMul::from_qtensor(attention_wq)?,
                attention_wk: QMatMul::from_qtensor(attention_wk)?,
                attention_wv: QMatMul::from_qtensor(attention_wv)?,
                attention_wo: QMatMul::from_qtensor(attention_wo)?,
                attention_norm: QRmsNorm::new(attention_norm, 1e-5)?,
                mlp_or_moe,
                ffn_norm: QRmsNorm::new(ffn_norm, 1e-5)?,
                n_head: ct.hparams.n_head as usize,
                n_kv_head: ct.hparams.n_head as usize / gqa,
                head_dim: (ct.hparams.n_embd / ct.hparams.n_head) as usize,
                rotary: rotary.clone(),
                neg_inf: neg_inf.clone(),
            })
        }
        Ok(Self {
            tok_embeddings: Embedding::new(tok_embeddings, ct.hparams.n_embd as usize),
            layers,
            norm,
            output: QMatMul::from_qtensor(output)?,
            device: ct.device.clone(),
            cache: Cache::new(ct.hparams.n_layer as usize, false),
            max_seq_len: MAX_SEQ_LEN as usize, // Cannot determine from ggml.
            mapper: None,
        })
    }

    pub fn from_gguf<R: std::io::Seek + std::io::Read>(
        ct: gguf_file::Content,
        reader: &mut R,
        device: &Device,
        mapper: DeviceMapMetadata,
    ) -> Result<Self> {
        let md_get = |s: &str| match ct.metadata.get(s) {
            None => candle_core::bail!("cannot find {s} in metadata"),
            Some(v) => Ok(v),
        };
        verify_sanity_gguf(
            md_get("general.architecture")?.to_string().unwrap(),
            "llama",
        )?;

        // Parameter extraction from metadata.
        let n_expert = md_get("llama.expert_count")
            .and_then(|v| v.to_u32())
            .unwrap_or(0) as usize;
        let n_expert_used = md_get("llama.expert_used_count")
            .and_then(|v| v.to_u32())
            .unwrap_or(0) as usize;
        let head_count = md_get("llama.attention.head_count")?.to_u32()? as usize;
        let head_count_kv = md_get("llama.attention.head_count_kv")?.to_u32()? as usize;
        let block_count = md_get("llama.block_count")?.to_u32()? as usize;
        let embedding_length = md_get("llama.embedding_length")?.to_u32()? as usize;
        let rope_dim = md_get("llama.rope.dimension_count")?.to_u32()? as usize;
        // Strangely this value is generally 1e-6 in GGUF file but used to be 1e-5 by default.
        let rms_norm_eps = md_get("llama.attention.layer_norm_rms_epsilon")?.to_f32()?;

        let max_seq_len = md_get("llama.context_length")
            .and_then(|m| m.to_u64())
            .unwrap_or(MAX_SEQ_LEN as u64) as usize;

        let rope_freq_base = md_get("llama.rope.freq_base")
            .and_then(|m| m.to_f32())
            .unwrap_or(10000f32);
        let head_dim = embedding_length / head_count;
        let tok_embeddings = ct.tensor(reader, "token_embd.weight", device)?;
        let tok_embeddings = tok_embeddings.dequantize(device)?;
        let norm = QRmsNorm::new(
            ct.tensor(reader, "output_norm.weight", device)?,
            rms_norm_eps,
        )?;
        let output = ct.tensor(reader, "output.weight", device)?;
        let mut layers = Vec::with_capacity(block_count);
        let mapper = mapper.into_mapper(block_count, device)?;
        for layer_idx in 0..block_count {
            let prefix = format!("blk.{layer_idx}");
            let device = mapper.device_for(layer_idx, false).unwrap_or(device);
            let rotary = RotaryEmbedding::new_partial(
                rope_freq_base,
                head_dim,
                rope_dim,
                max_seq_len,
                device,
                false,
                DType::F32,
            )?;
            let neg_inf = Tensor::new(f32::NEG_INFINITY, device)?;

            let attention_wq = ct.tensor(reader, &format!("{prefix}.attn_q.weight"), device)?;
            let attention_wk = ct.tensor(reader, &format!("{prefix}.attn_k.weight"), device)?;
            let attention_wv = ct.tensor(reader, &format!("{prefix}.attn_v.weight"), device)?;
            let attention_wo =
                ct.tensor(reader, &format!("{prefix}.attn_output.weight"), device)?;
            let mlp_or_moe = if n_expert <= 1 {
                let feed_forward_w1 =
                    ct.tensor(reader, &format!("{prefix}.ffn_gate.weight"), device)?;
                let feed_forward_w2 =
                    ct.tensor(reader, &format!("{prefix}.ffn_down.weight"), device)?;
                let feed_forward_w3 =
                    ct.tensor(reader, &format!("{prefix}.ffn_up.weight"), device)?;
                MlpOrMoe::Mlp(Mlp {
                    feed_forward_w1: QMatMul::from_qtensor(feed_forward_w1)?,
                    feed_forward_w2: QMatMul::from_qtensor(feed_forward_w2)?,
                    feed_forward_w3: QMatMul::from_qtensor(feed_forward_w3)?,
                })
            } else {
                let feed_forward_gate_inp =
                    ct.tensor(reader, &format!("{prefix}.ffn_gate_inp.weight"), device)?;
                let mut experts = Vec::with_capacity(n_expert);
                for i in 0..n_expert {
                    let feed_forward_w1 =
                        ct.tensor(reader, &format!("{prefix}.ffn_gate.{i}.weight"), device)?;
                    let feed_forward_w2 =
                        ct.tensor(reader, &format!("{prefix}.ffn_down.{i}.weight"), device)?;
                    let feed_forward_w3 =
                        ct.tensor(reader, &format!("{prefix}.ffn_up.{i}.weight"), device)?;
                    experts.push(Mlp {
                        feed_forward_w1: QMatMul::from_qtensor(feed_forward_w1)?,
                        feed_forward_w2: QMatMul::from_qtensor(feed_forward_w2)?,
                        feed_forward_w3: QMatMul::from_qtensor(feed_forward_w3)?,
                    })
                }
                MlpOrMoe::MoE {
                    n_expert_used,
                    feed_forward_gate_inp: QMatMul::from_qtensor(feed_forward_gate_inp)?,
                    experts,
                }
            };
            let attention_norm =
                ct.tensor(reader, &format!("{prefix}.attn_norm.weight"), device)?;
            let ffn_norm = ct.tensor(reader, &format!("{prefix}.ffn_norm.weight"), device)?;
            layers.push(LayerWeights {
                attention_wq: QMatMul::from_qtensor(attention_wq)?,
                attention_wk: QMatMul::from_qtensor(attention_wk)?,
                attention_wv: QMatMul::from_qtensor(attention_wv)?,
                attention_wo: QMatMul::from_qtensor(attention_wo)?,
                attention_norm: QRmsNorm::new(attention_norm, rms_norm_eps)?,
                mlp_or_moe,
                ffn_norm: QRmsNorm::new(ffn_norm, rms_norm_eps)?,
                n_head: head_count,
                n_kv_head: head_count_kv,
                head_dim,
                rotary: rotary.clone(),
                neg_inf: neg_inf.clone(),
            })
        }
        Ok(Self {
            tok_embeddings: Embedding::new(tok_embeddings, embedding_length),
            layers,
            norm,
            output: QMatMul::from_qtensor(output)?,
            device: device.clone(),
            cache: Cache::new(block_count, false),
            max_seq_len,
            mapper: Some(mapper),
        })
    }

    pub fn forward(
        &mut self,
        x: &Tensor,
        start_offsets: &[usize],
        start_offsets_kernel: Tensor,
<<<<<<< HEAD
        context_lens: Vec<usize>,
        is_prompt: bool,
    ) -> Result<Tensor> {
        let (_b_sz, seq_len) = x.dims2()?;
        let mask: Option<Tensor> = if seq_len == 1 {
            None
        } else {
            Some(self.mask(seq_len, x.device())?)
        };

        let via_f16 = if is_prompt { seq_len > 32 } else { false };

=======
        context_lens: Vec<(usize, usize)>,
    ) -> Result<Tensor> {
>>>>>>> 01318c1f
        let mut layer_in = self.tok_embeddings.forward(x)?;
        let mut cache = self.cache.lock();
        let mask = CausalMasker.make_causal_mask(x, &cache)?;
        for (i, layer) in self.layers.iter_mut().enumerate() {
            if let Some(ref mapper) = self.mapper {
                layer_in = mapper.map(layer_in, i)?;
            }
            let x = layer_in;
            let residual = &x;
            let x = layer.attention_norm.forward(&x)?;
            let attn = layer.forward_attn(
                &x,
                &mask.as_ref().map(|m| m.to_device(x.device()).unwrap()),
                start_offsets,
                start_offsets_kernel.clone(),
                &mut cache[i],
                via_f16,
            )?;
            let x = (attn + residual)?;

            // MLP
            let residual = &x;
            let x = layer.ffn_norm.forward(&x)?;
            let x = layer.mlp_or_moe.forward(&x, via_f16)?;
            let x = (x + residual)?;
            layer_in = x;
        }
        let layer_in = layer_in.to_device(&self.device)?;
        let x = self.norm.forward(&layer_in)?;
        extract_logits(
            &quantized_mat_mul(&x.contiguous()?, &self.output, via_f16)?,
            context_lens,
        )
    }
}<|MERGE_RESOLUTION|>--- conflicted
+++ resolved
@@ -192,18 +192,8 @@
             (q.contiguous()?.matmul(&k.t()?.contiguous()?)? / (self.head_dim as f64).sqrt())?
         };
 
-<<<<<<< HEAD
-        let att = match mask {
-            None => att,
-            Some(mask) => {
-                let mask = mask.broadcast_as(att.shape())?;
-                masked_fill(&att, &mask, &self.neg_inf)?
-            }
-        };
-=======
         let att = (q.contiguous()?.matmul(&k.t()?.contiguous()?)? / (self.head_dim as f64).sqrt())?;
         let att = CausalMasker.apply_mask(mask, att, &self.neg_inf)?;
->>>>>>> 01318c1f
         let att = candle_nn::ops::softmax_last_dim(&att)?;
         // Convert to contiguous as matmul doesn't support strided vs for now.
         let y = if via_f16 {
@@ -431,23 +421,9 @@
         x: &Tensor,
         start_offsets: &[usize],
         start_offsets_kernel: Tensor,
-<<<<<<< HEAD
-        context_lens: Vec<usize>,
+        context_lens: Vec<(usize, usize)>,
         is_prompt: bool,
     ) -> Result<Tensor> {
-        let (_b_sz, seq_len) = x.dims2()?;
-        let mask: Option<Tensor> = if seq_len == 1 {
-            None
-        } else {
-            Some(self.mask(seq_len, x.device())?)
-        };
-
-        let via_f16 = if is_prompt { seq_len > 32 } else { false };
-
-=======
-        context_lens: Vec<(usize, usize)>,
-    ) -> Result<Tensor> {
->>>>>>> 01318c1f
         let mut layer_in = self.tok_embeddings.forward(x)?;
         let mut cache = self.cache.lock();
         let mask = CausalMasker.make_causal_mask(x, &cache)?;
